--- conflicted
+++ resolved
@@ -12,18 +12,9 @@
 		11063F691EC0EECC0033EE6D /* Assets.xcassets in Resources */ = {isa = PBXBuildFile; fileRef = 11063F681EC0EECC0033EE6D /* Assets.xcassets */; };
 		11063F741EC0F5270033EE6D /* CGImagePropertyOrientation+UIImageOrientation.swift in Sources */ = {isa = PBXBuildFile; fileRef = 11063F731EC0F5270033EE6D /* CGImagePropertyOrientation+UIImageOrientation.swift */; };
 		7C1CDF2C2CB95FB500B7BAEF /* model_resnet18_200.mlmodel in Sources */ = {isa = PBXBuildFile; fileRef = 7C1CDF2B2CB95FB500B7BAEF /* model_resnet18_200.mlmodel */; };
-<<<<<<< HEAD
 		7C38BA032CD1B570002C53AA /* model_original_float16.mlmodel in Sources */ = {isa = PBXBuildFile; fileRef = 7C38BA012CD1B570002C53AA /* model_original_float16.mlmodel */; };
 		7C38BA042CD1B570002C53AA /* model_original_int8_static_linear.mlmodel in Sources */ = {isa = PBXBuildFile; fileRef = 7C38BA022CD1B570002C53AA /* model_original_int8_static_linear.mlmodel */; };
 		7CA48C0A2CB8307C00F2F393 /* model_original.mlmodel in Sources */ = {isa = PBXBuildFile; fileRef = 7CA48C092CB8307C00F2F393 /* model_original.mlmodel */; };
-=======
-		7C38B9FF2CD1B269002C53AA /* model_original_float16.mlmodel in Sources */ = {isa = PBXBuildFile; fileRef = 7C38B9FD2CD1B269002C53AA /* model_original_float16.mlmodel */; };
-		7C38BA002CD1B269002C53AA /* model_original_int8_static_linear.mlmodel in Sources */ = {isa = PBXBuildFile; fileRef = 7C38B9FE2CD1B269002C53AA /* model_original_int8_static_linear.mlmodel */; };
-		7CA48C0A2CB8307C00F2F393 /* model_original.mlmodel in Sources */ = {isa = PBXBuildFile; fileRef = 7CA48C092CB8307C00F2F393 /* model_original.mlmodel */; };
-		AF274CDA2CCF3C160066C7F4 /* LLM in Frameworks */ = {isa = PBXBuildFile; productRef = AF274CD92CCF3C160066C7F4 /* LLM */; };
-		AF274CDC2CCF3CB90066C7F4 /* LLM in Frameworks */ = {isa = PBXBuildFile; productRef = AF274CDB2CCF3CB90066C7F4 /* LLM */; };
-		AF274CE32CCF49F10066C7F4 /* Bot.swift in Sources */ = {isa = PBXBuildFile; fileRef = AF274CE12CCF49130066C7F4 /* Bot.swift */; };
->>>>>>> a9664018
 		EB6D4EB526BA5A0000DCF755 /* LaunchScreen.storyboard in Resources */ = {isa = PBXBuildFile; fileRef = EB6D4EB326BA5A0000DCF755 /* LaunchScreen.storyboard */; };
 		EB6D4EBA26BA5A2F00DCF755 /* Main.storyboard in Resources */ = {isa = PBXBuildFile; fileRef = EB6D4EB826BA5A2F00DCF755 /* Main.storyboard */; };
 		EB9D7ECA26C2D39400039949 /* MainViewController+PhotoPicker.swift in Sources */ = {isa = PBXBuildFile; fileRef = EB9D7EC926C2D39400039949 /* MainViewController+PhotoPicker.swift */; };
@@ -41,13 +32,8 @@
 		11063F731EC0F5270033EE6D /* CGImagePropertyOrientation+UIImageOrientation.swift */ = {isa = PBXFileReference; lastKnownFileType = sourcecode.swift; path = "CGImagePropertyOrientation+UIImageOrientation.swift"; sourceTree = "<group>"; };
 		7A862B3053580E92D52AA6E3 /* SampleCode.xcconfig */ = {isa = PBXFileReference; lastKnownFileType = text.xcconfig; name = SampleCode.xcconfig; path = Configuration/SampleCode.xcconfig; sourceTree = "<group>"; };
 		7C1CDF2B2CB95FB500B7BAEF /* model_resnet18_200.mlmodel */ = {isa = PBXFileReference; lastKnownFileType = file.mlmodel; path = model_resnet18_200.mlmodel; sourceTree = "<group>"; };
-<<<<<<< HEAD
 		7C38BA012CD1B570002C53AA /* model_original_float16.mlmodel */ = {isa = PBXFileReference; lastKnownFileType = file.mlmodel; path = model_original_float16.mlmodel; sourceTree = "<group>"; };
 		7C38BA022CD1B570002C53AA /* model_original_int8_static_linear.mlmodel */ = {isa = PBXFileReference; lastKnownFileType = file.mlmodel; path = model_original_int8_static_linear.mlmodel; sourceTree = "<group>"; };
-=======
-		7C38B9FD2CD1B269002C53AA /* model_original_float16.mlmodel */ = {isa = PBXFileReference; lastKnownFileType = file.mlmodel; path = model_original_float16.mlmodel; sourceTree = "<group>"; };
-		7C38B9FE2CD1B269002C53AA /* model_original_int8_static_linear.mlmodel */ = {isa = PBXFileReference; lastKnownFileType = file.mlmodel; path = model_original_int8_static_linear.mlmodel; sourceTree = "<group>"; };
->>>>>>> a9664018
 		7CA48C092CB8307C00F2F393 /* model_original.mlmodel */ = {isa = PBXFileReference; lastKnownFileType = file.mlmodel; path = model_original.mlmodel; sourceTree = "<group>"; };
 		83D09BCE84BD8F0B0100E8B3 /* LICENSE.txt */ = {isa = PBXFileReference; includeInIndex = 1; lastKnownFileType = text; path = LICENSE.txt; sourceTree = "<group>"; };
 		AF274CE12CCF49130066C7F4 /* Bot.swift */ = {isa = PBXFileReference; lastKnownFileType = sourcecode.swift; path = Bot.swift; sourceTree = "<group>"; };
@@ -148,13 +134,8 @@
 			children = (
 				7C1CDF2B2CB95FB500B7BAEF /* model_resnet18_200.mlmodel */,
 				7CA48C092CB8307C00F2F393 /* model_original.mlmodel */,
-<<<<<<< HEAD
 				7C38BA012CD1B570002C53AA /* model_original_float16.mlmodel */,
 				7C38BA022CD1B570002C53AA /* model_original_int8_static_linear.mlmodel */,
-=======
-				7C38B9FD2CD1B269002C53AA /* model_original_float16.mlmodel */,
-				7C38B9FE2CD1B269002C53AA /* model_original_int8_static_linear.mlmodel */,
->>>>>>> a9664018
 			);
 			path = Models;
 			sourceTree = "<group>";
